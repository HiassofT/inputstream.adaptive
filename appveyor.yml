--- conflicted
+++ resolved
@@ -23,11 +23,7 @@
 
 build_script:
   - cd ..
-<<<<<<< HEAD
-  - git clone --depth=1 --branch Leia https://github.com/xbmc/xbmc.git
-=======
   - git clone --branch master --depth=1 https://github.com/xbmc/xbmc.git
->>>>>>> 3df8a84d
   - cd %app_id%
   - mkdir build
   - cd build
